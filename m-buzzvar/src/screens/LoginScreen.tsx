--- conflicted
+++ resolved
@@ -7,24 +7,14 @@
   Platform,
   Alert,
   StyleSheet,
-<<<<<<< HEAD
+  Image,
 } from 'react-native'
 import { SafeAreaView } from 'react-native-safe-area-context'
 import { Ionicons } from '@expo/vector-icons'
 import Button from '../components/Button'
 import Input from '../components/Input'
 import { signIn, signInWithGoogle } from '../actions/auth'
-=======
-} from "react-native";
-import { SafeAreaView } from "react-native-safe-area-context";
-import { Ionicons } from "@expo/vector-icons";
-import Button from "../components/Button";
-import Input from "../components/Input";
-import {
-  signInWithEmail,
-  signInWithGoogle,
-} from "../actions/standalone-actions";
->>>>>>> 8933d950
+import { useAuth } from '../lib/hooks'
 
 interface LoginScreenProps {
   onNavigateToSignUp: () => void;
